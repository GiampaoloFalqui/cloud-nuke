--- conflicted
+++ resolved
@@ -12,11 +12,7 @@
 	"github.com/gruntwork-io/go-commons/errors"
 )
 
-<<<<<<< HEAD
-func getAllLambdaFunctions(session *session.Session, excludeAfter time.Time, batchSize int) ([]*string, error) {
-=======
-func getAllLambdaFunctions(session *session.Session, excludeAfter time.Time, configObj config.Config) ([]*string, error) {
->>>>>>> 06380f1a
+func getAllLambdaFunctions(session *session.Session, excludeAfter time.Time, configObj config.Config, batchSize int) ([]*string, error) {
 	svc := lambda.New(session)
 
 	var result []*lambda.FunctionConfiguration
@@ -39,19 +35,8 @@
 
 	var names []*string
 
-<<<<<<< HEAD
-	for _, lambda := range result {
-		layout := "2006-01-02T15:04:05.000+0000"
-		lastModifiedDateTime, err := time.Parse(layout, *lambda.LastModified)
-		if err != nil {
-			return nil, err
-		}
-
-		if lambda.LastModified != nil && excludeAfter.After(lastModifiedDateTime) {
-=======
 	for _, lambda := range result.Functions {
 		if shouldIncludeLambdaFunction(lambda, excludeAfter, configObj) {
->>>>>>> 06380f1a
 			names = append(names, lambda.FunctionName)
 		}
 	}
