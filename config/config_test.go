package config

import (
	"reflect"
	"regexp"
	"testing"

	"github.com/stretchr/testify/assert"
	"github.com/stretchr/testify/require"
)

func emptyConfig() *Config {
	return &Config{
		ResourceType{FilterRule{}, FilterRule{}},
		ResourceType{FilterRule{}, FilterRule{}},
		ResourceType{FilterRule{}, FilterRule{}},
		ResourceType{FilterRule{}, FilterRule{}},
		ResourceType{FilterRule{}, FilterRule{}},
		ResourceType{FilterRule{}, FilterRule{}},
		ResourceType{FilterRule{}, FilterRule{}},
		ResourceType{FilterRule{}, FilterRule{}},
	}
}

func TestConfig_Garbage(t *testing.T) {
	configFilePath := "./mocks/garbage.yaml"
	configObj, err := GetConfig(configFilePath)

	require.NoError(t, err)

	if !reflect.DeepEqual(configObj, emptyConfig()) {
		assert.Fail(t, "Config should be empty, %+v\n", configObj)
	}

	return
}

func TestConfig_Malformed(t *testing.T) {
	configFilePath := "./mocks/malformed.yaml"
	_, err := GetConfig(configFilePath)

	// Expect malformed to throw a yaml TypeError
	require.Error(t, err, "Received expected error")
	return
}

func TestConfig_Empty(t *testing.T) {
	configFilePath := "./mocks/empty.yaml"
	configObj, err := GetConfig(configFilePath)

	require.NoError(t, err)

	if !reflect.DeepEqual(configObj, emptyConfig()) {
		assert.Fail(t, "Config should be empty, %+v\n", configObj)
	}

	return
}

// S3 Tests

func TestConfigS3_Empty(t *testing.T) {
	configFilePath := "./mocks/s3_empty.yaml"
	configObj, err := GetConfig(configFilePath)

	require.NoError(t, err)

	if !reflect.DeepEqual(configObj, emptyConfig()) {
		assert.Fail(t, "Config should be empty, %+v\n", configObj.S3)
	}

	return
}

func TestConfigS3_EmptyFilters(t *testing.T) {
	configFilePath := "./mocks/s3_empty_filters.yaml"
	configObj, err := GetConfig(configFilePath)

	require.NoError(t, err)

	if !reflect.DeepEqual(configObj, emptyConfig()) {
		assert.Fail(t, "Config should be empty, %+v\n", configObj)
	}

	return
}

func TestConfigS3_EmptyRules(t *testing.T) {
	configFilePath := "./mocks/s3_empty_rules.yaml"
	configObj, err := GetConfig(configFilePath)

	require.NoError(t, err)

	if !reflect.DeepEqual(configObj, emptyConfig()) {
		assert.Fail(t, "Config should be empty, %+v\n", configObj)
	}

	return
}

func TestConfigS3_IncludeNames(t *testing.T) {
	configFilePath := "./mocks/s3_include_names.yaml"
	configObj, err := GetConfig(configFilePath)

	require.NoError(t, err)

	if reflect.DeepEqual(configObj, emptyConfig()) {
		assert.Fail(t, "Config should not be empty, %+v\n", configObj)
	}

	if len(configObj.S3.IncludeRule.NamesRegExp) == 0 {
		assert.Fail(t, "ConfigObj should contain S3 names regexes, %+v\n", configObj)
	}

	return
}

func TestConfigS3_ExcludeNames(t *testing.T) {
	configFilePath := "./mocks/s3_exclude_names.yaml"
	configObj, err := GetConfig(configFilePath)

	require.NoError(t, err)

	if reflect.DeepEqual(configObj, emptyConfig()) {
		assert.Fail(t, "Config should not be empty, %+v\n", configObj)
	}

	if len(configObj.S3.ExcludeRule.NamesRegExp) == 0 {
		assert.Fail(t, "ConfigObj should contain S3 names regexes, %+v\n", configObj)
	}

	return
}

func TestConfigS3_FilterNames(t *testing.T) {
	configFilePath := "./mocks/s3_filter_names.yaml"
	configObj, err := GetConfig(configFilePath)

	require.NoError(t, err)

	if reflect.DeepEqual(configObj, emptyConfig()) {
		assert.Fail(t, "Config should not be empty, %+v\n", configObj)
	}

	if len(configObj.S3.IncludeRule.NamesRegExp) == 0 ||
		len(configObj.S3.ExcludeRule.NamesRegExp) == 0 {
		assert.Fail(t, "ConfigObj should contain S3 names regexes, %+v\n", configObj)
	}

	return
}

// IAM Users Tests

func TestConfigIAM_Users_Empty(t *testing.T) {
	configFilePath := "./mocks/iam_users_empty.yaml"
	configObj, err := GetConfig(configFilePath)

	require.NoError(t, err)

	if !reflect.DeepEqual(configObj, emptyConfig()) {
		assert.Fail(t, "Config should be empty, %+v\n", configObj.IAMUsers)
	}

	return
}

func TestConfigIAM_Users_EmptyFilters(t *testing.T) {
	configFilePath := "./mocks/iam_users_empty_filters.yaml"
	configObj, err := GetConfig(configFilePath)

	require.NoError(t, err)

	if !reflect.DeepEqual(configObj, emptyConfig()) {
		assert.Fail(t, "Config should be empty, %+v\n", configObj)
	}

	return
}

func TestConfigIAM_Users_EmptyRules(t *testing.T) {
	configFilePath := "./mocks/iam_users_empty_rules.yaml"
	configObj, err := GetConfig(configFilePath)

	require.NoError(t, err)

	if !reflect.DeepEqual(configObj, emptyConfig()) {
		assert.Fail(t, "Config should be empty, %+v\n", configObj)
	}

	return
}

func TestConfigIAM_Users_IncludeNames(t *testing.T) {
	configFilePath := "./mocks/iam_users_include_names.yaml"
	configObj, err := GetConfig(configFilePath)

	require.NoError(t, err)

	if reflect.DeepEqual(configObj, emptyConfig()) {
		assert.Fail(t, "Config should not be empty, %+v\n", configObj)
	}

	if len(configObj.IAMUsers.IncludeRule.NamesRegExp) == 0 {
		assert.Fail(t, "ConfigObj should contain IAM names regexes, %+v\n", configObj)
	}

	return
}

func TestConfigIAM_Users_ExcludeNames(t *testing.T) {
	configFilePath := "./mocks/iam_users_exclude_names.yaml"
	configObj, err := GetConfig(configFilePath)

	require.NoError(t, err)

	if reflect.DeepEqual(configObj, emptyConfig()) {
		assert.Fail(t, "Config should not be empty, %+v\n", configObj)
	}

	if len(configObj.IAMUsers.ExcludeRule.NamesRegExp) == 0 {
		assert.Fail(t, "ConfigObj should contain IAM names regexes, %+v\n", configObj)
	}

	return
}

func TestConfigIAM_Users_FilterNames(t *testing.T) {
	configFilePath := "./mocks/iam_users_filter_names.yaml"
	configObj, err := GetConfig(configFilePath)

	require.NoError(t, err)

	if reflect.DeepEqual(configObj, emptyConfig()) {
		assert.Fail(t, "Config should not be empty, %+v\n", configObj)
	}

	if len(configObj.IAMUsers.IncludeRule.NamesRegExp) == 0 ||
		len(configObj.IAMUsers.ExcludeRule.NamesRegExp) == 0 {
		assert.Fail(t, "ConfigObj should contain IAM names regexes, %+v\n", configObj)
	}

	return
}

// Secrets Manager Tests

func TestConfigSecretsManager_Empty(t *testing.T) {
	configFilePath := "./mocks/secrets_manager_empty.yaml"
	configObj, err := GetConfig(configFilePath)

	require.NoError(t, err)

	if !reflect.DeepEqual(configObj, emptyConfig()) {
		assert.Fail(t, "Config should be empty, %+v\n", configObj.SecretsManagerSecrets)
	}

	return
}

func TestConfigSecretsManager_EmptyFilters(t *testing.T) {
	configFilePath := "./mocks/secrets_manager_empty_filters.yaml"
	configObj, err := GetConfig(configFilePath)

	require.NoError(t, err)

	if !reflect.DeepEqual(configObj, emptyConfig()) {
		assert.Fail(t, "Config should be empty, %+v\n", configObj)
	}

	return
}

func TestConfigSecretsManager_EmptyRules(t *testing.T) {
	configFilePath := "./mocks/secrets_manager_empty_rules.yaml"
	configObj, err := GetConfig(configFilePath)

	require.NoError(t, err)

	if !reflect.DeepEqual(configObj, emptyConfig()) {
		assert.Fail(t, "Config should be empty, %+v\n", configObj)
	}

	return
}

func TestConfigSecretsManager_IncludeNames(t *testing.T) {
	configFilePath := "./mocks/secrets_manager_include_names.yaml"
	configObj, err := GetConfig(configFilePath)

	require.NoError(t, err)

	if reflect.DeepEqual(configObj, emptyConfig()) {
		assert.Fail(t, "Config should not be empty, %+v\n", configObj)
	}

	if len(configObj.SecretsManagerSecrets.IncludeRule.NamesRegExp) == 0 {
		assert.Fail(t, "ConfigObj should contain secrets regexes, %+v\n", configObj)
	}

	return
}

func TestConfigSecretsManager_ExcludeNames(t *testing.T) {
	configFilePath := "./mocks/secrets_manager_exclude_names.yaml"
	configObj, err := GetConfig(configFilePath)

	require.NoError(t, err)

	if reflect.DeepEqual(configObj, emptyConfig()) {
		assert.Fail(t, "Config should not be empty, %+v\n", configObj)
	}

	if len(configObj.SecretsManagerSecrets.ExcludeRule.NamesRegExp) == 0 {
		assert.Fail(t, "ConfigObj should contain secrets regexes, %+v\n", configObj)
	}

	return
}

func TestConfigSecretsManager_FilterNames(t *testing.T) {
	configFilePath := "./mocks/secrets_manager_filter_names.yaml"
	configObj, err := GetConfig(configFilePath)

	require.NoError(t, err)

	if reflect.DeepEqual(configObj, emptyConfig()) {
		assert.Fail(t, "Config should not be empty, %+v\n", configObj)
	}

	if len(configObj.SecretsManagerSecrets.IncludeRule.NamesRegExp) == 0 ||
		len(configObj.SecretsManagerSecrets.ExcludeRule.NamesRegExp) == 0 {
		assert.Fail(t, "ConfigObj should contain secrets regexes, %+v\n", configObj)
	}

	return
}

<<<<<<< HEAD
// DynamoDB Tests

func TestConfigDynamoDB_Empty(t *testing.T) {
	configFilePath := "./mocks/dynamodb_empty.yaml"
=======
// ELBv2Tests

func TestConfigELBv2_Empty(t *testing.T) {
	configFilePath := "./mocks/elbv2_empty.yaml"
>>>>>>> 883a8b72
	configObj, err := GetConfig(configFilePath)

	require.NoError(t, err)

	if !reflect.DeepEqual(configObj, emptyConfig()) {
<<<<<<< HEAD
		assert.Fail(t, "Config should be empty, %+v\n", configObj.DynamoDB)
=======
		assert.Fail(t, "Config should be empty, %+v\n", configObj.ELBv2)
>>>>>>> 883a8b72
	}

	return
}

<<<<<<< HEAD
func TestConfigDynamoDB_EmptyFilters(t *testing.T) {
	configFilePath := "./mocks/dynamodb_empty_filters.yaml"
=======
func TestConfigELBv2_EmptyFilters(t *testing.T) {
	configFilePath := "./mocks/elbv2_empty_filters.yaml"
>>>>>>> 883a8b72
	configObj, err := GetConfig(configFilePath)

	require.NoError(t, err)

	if !reflect.DeepEqual(configObj, emptyConfig()) {
		assert.Fail(t, "Config should be empty, %+v\n", configObj)
	}

	return
}

<<<<<<< HEAD
func TestConfigDynamoDB_EmptyRules(t *testing.T) {
	configFilePath := "./mocks/dynamodb_empty_rules.yaml"
=======
func TestConfigELBv2_EmptyRules(t *testing.T) {
	configFilePath := "./mocks/elbv2_empty_rules.yaml"
>>>>>>> 883a8b72
	configObj, err := GetConfig(configFilePath)

	require.NoError(t, err)

	if !reflect.DeepEqual(configObj, emptyConfig()) {
		assert.Fail(t, "Config should be empty, %+v\n", configObj)
	}

	return
}

<<<<<<< HEAD
func TestConfigDynamoDB_IncludeNames(t *testing.T) {
	configFilePath := "./mocks/dynamodb_include_names.yaml"
=======
func TestConfigELBv2_IncludeNames(t *testing.T) {
	configFilePath := "./mocks/elbv2_include_names.yaml"
>>>>>>> 883a8b72
	configObj, err := GetConfig(configFilePath)

	require.NoError(t, err)

	if reflect.DeepEqual(configObj, emptyConfig()) {
		assert.Fail(t, "Config should not be empty, %+v\n", configObj)
	}

<<<<<<< HEAD
	if len(configObj.DynamoDB.IncludeRule.NamesRegExp) == 0 {
		assert.Fail(t, "ConfigObj should contain DynamoDB table name regexes, %+v\n", configObj)
=======
	if len(configObj.ELBv2.IncludeRule.NamesRegExp) == 0 {
		assert.Fail(t, "ConfigObj should contain ELBv2 regexes, %+v\n", configObj)
>>>>>>> 883a8b72
	}

	return
}

<<<<<<< HEAD
func TestConfigDynamoDB_ExcludeNames(t *testing.T) {
	configFilePath := "./mocks/dynamodb_exclude_names.yaml"
=======
func TestConfigELBv2_ExcludeNames(t *testing.T) {
	configFilePath := "./mocks/elbv2_exclude_names.yaml"
>>>>>>> 883a8b72
	configObj, err := GetConfig(configFilePath)

	require.NoError(t, err)

	if reflect.DeepEqual(configObj, emptyConfig()) {
		assert.Fail(t, "Config should not be empty, %+v\n", configObj)
	}

<<<<<<< HEAD
	if len(configObj.DynamoDB.ExcludeRule.NamesRegExp) == 0 {
		assert.Fail(t, "ConfigObj should contain DynamoDB table name regexes, %+v\n", configObj)
=======
	if len(configObj.ELBv2.ExcludeRule.NamesRegExp) == 0 {
		assert.Fail(t, "ConfigObj should contain ELBv2 regexes, %+v\n", configObj)
>>>>>>> 883a8b72
	}

	return
}

<<<<<<< HEAD
func TestConfigDynamoDB_FilterNames(t *testing.T) {
	configFilePath := "./mocks/dynamodb_filter_names.yaml"
=======
func TestConfigELBv2_FilterNames(t *testing.T) {
	configFilePath := "./mocks/elbv2_filter_names.yaml"
>>>>>>> 883a8b72
	configObj, err := GetConfig(configFilePath)

	require.NoError(t, err)

	if reflect.DeepEqual(configObj, emptyConfig()) {
		assert.Fail(t, "Config should not be empty, %+v\n", configObj)
	}

<<<<<<< HEAD
	if len(configObj.DynamoDB.IncludeRule.NamesRegExp) == 0 ||
		len(configObj.DynamoDB.ExcludeRule.NamesRegExp) == 0 {
		assert.Fail(t, "ConfigObj should contain DynamoDB table name regexes, %+v\n", configObj)
=======
	if len(configObj.ELBv2.IncludeRule.NamesRegExp) == 0 ||
		len(configObj.ELBv2.ExcludeRule.NamesRegExp) == 0 {
		assert.Fail(t, "ConfigObj should contain ELBv2 regexes, %+v\n", configObj)
>>>>>>> 883a8b72
	}

	return
}

func TestShouldInclude_AllowWhenEmpty(t *testing.T) {
	var includeREs []Expression
	var excludeREs []Expression

	assert.True(t, ShouldInclude("test-open-vpn", includeREs, excludeREs),
		"Should include when both lists are empty")
}

func TestShouldInclude_ExcludeWhenMatches(t *testing.T) {
	var includeREs []Expression

	exclude, err := regexp.Compile(`test.*`)
	require.NoError(t, err)
	excludeREs := []Expression{{RE: *exclude}}

	assert.False(t, ShouldInclude("test-openvpn-123", includeREs, excludeREs),
		"Should not include when matches from the 'exclude' list")
	assert.True(t, ShouldInclude("tf-state-bucket", includeREs, excludeREs),
		"Should include when doesn't matches from the 'exclude' list")
}

func TestShouldInclude_IncludeWhenMatches(t *testing.T) {
	include, err := regexp.Compile(`.*openvpn.*`)
	require.NoError(t, err)
	includeREs := []Expression{{RE: *include}}

	var excludeREs []Expression

	assert.True(t, ShouldInclude("test-openvpn-123", includeREs, excludeREs),
		"Should include when matches the 'include' list")
	assert.False(t, ShouldInclude("test-vpc-123", includeREs, excludeREs),
		"Should not include when doesn't matches the 'include' list")
}

func TestShouldInclude_WhenMatchesIncludeAndExclude(t *testing.T) {
	include, err := regexp.Compile(`test.*`)
	require.NoError(t, err)
	includeREs := []Expression{{RE: *include}}

	exclude, err := regexp.Compile(`.*openvpn.*`)
	require.NoError(t, err)
	excludeREs := []Expression{{RE: *exclude}}

	assert.True(t, ShouldInclude("test-eks-cluster-123", includeREs, excludeREs),
		"Should include when matches the 'include' list but not matches the 'exclude' list")
	assert.False(t, ShouldInclude("test-openvpn-123", includeREs, excludeREs),
		"Should not include when matches 'exclude' list")
	assert.False(t, ShouldInclude("terraform-tf-state", includeREs, excludeREs),
		"Should not include when doesn't matches 'include' list")
}<|MERGE_RESOLUTION|>--- conflicted
+++ resolved
@@ -336,146 +336,187 @@
 	return
 }
 
-<<<<<<< HEAD
 // DynamoDB Tests
 
 func TestConfigDynamoDB_Empty(t *testing.T) {
 	configFilePath := "./mocks/dynamodb_empty.yaml"
-=======
-// ELBv2Tests
-
-func TestConfigELBv2_Empty(t *testing.T) {
-	configFilePath := "./mocks/elbv2_empty.yaml"
->>>>>>> 883a8b72
-	configObj, err := GetConfig(configFilePath)
-
-	require.NoError(t, err)
-
-	if !reflect.DeepEqual(configObj, emptyConfig()) {
-<<<<<<< HEAD
+	configObj, err := GetConfig(configFilePath)
+
+	require.NoError(t, err)
+
+	if !reflect.DeepEqual(configObj, emptyConfig()) {
 		assert.Fail(t, "Config should be empty, %+v\n", configObj.DynamoDB)
-=======
-		assert.Fail(t, "Config should be empty, %+v\n", configObj.ELBv2)
->>>>>>> 883a8b72
-	}
-
-	return
-}
-
-<<<<<<< HEAD
+	}
+
+	return
+}
+
 func TestConfigDynamoDB_EmptyFilters(t *testing.T) {
 	configFilePath := "./mocks/dynamodb_empty_filters.yaml"
-=======
-func TestConfigELBv2_EmptyFilters(t *testing.T) {
-	configFilePath := "./mocks/elbv2_empty_filters.yaml"
->>>>>>> 883a8b72
-	configObj, err := GetConfig(configFilePath)
-
-	require.NoError(t, err)
-
-	if !reflect.DeepEqual(configObj, emptyConfig()) {
-		assert.Fail(t, "Config should be empty, %+v\n", configObj)
-	}
-
-	return
-}
-
-<<<<<<< HEAD
+	configObj, err := GetConfig(configFilePath)
+
+	require.NoError(t, err)
+
+	if !reflect.DeepEqual(configObj, emptyConfig()) {
+		assert.Fail(t, "Config should be empty, %+v\n", configObj)
+	}
+
+	return
+}
+
 func TestConfigDynamoDB_EmptyRules(t *testing.T) {
 	configFilePath := "./mocks/dynamodb_empty_rules.yaml"
-=======
-func TestConfigELBv2_EmptyRules(t *testing.T) {
-	configFilePath := "./mocks/elbv2_empty_rules.yaml"
->>>>>>> 883a8b72
-	configObj, err := GetConfig(configFilePath)
-
-	require.NoError(t, err)
-
-	if !reflect.DeepEqual(configObj, emptyConfig()) {
-		assert.Fail(t, "Config should be empty, %+v\n", configObj)
-	}
-
-	return
-}
-
-<<<<<<< HEAD
+	configObj, err := GetConfig(configFilePath)
+
+	require.NoError(t, err)
+
+	if !reflect.DeepEqual(configObj, emptyConfig()) {
+		assert.Fail(t, "Config should be empty, %+v\n", configObj)
+	}
+
+	return
+}
+
 func TestConfigDynamoDB_IncludeNames(t *testing.T) {
 	configFilePath := "./mocks/dynamodb_include_names.yaml"
-=======
-func TestConfigELBv2_IncludeNames(t *testing.T) {
-	configFilePath := "./mocks/elbv2_include_names.yaml"
->>>>>>> 883a8b72
-	configObj, err := GetConfig(configFilePath)
-
-	require.NoError(t, err)
-
-	if reflect.DeepEqual(configObj, emptyConfig()) {
-		assert.Fail(t, "Config should not be empty, %+v\n", configObj)
-	}
-
-<<<<<<< HEAD
+	configObj, err := GetConfig(configFilePath)
+
+	require.NoError(t, err)
+
+	if reflect.DeepEqual(configObj, emptyConfig()) {
+		assert.Fail(t, "Config should not be empty, %+v\n", configObj)
+	}
+
 	if len(configObj.DynamoDB.IncludeRule.NamesRegExp) == 0 {
 		assert.Fail(t, "ConfigObj should contain DynamoDB table name regexes, %+v\n", configObj)
-=======
-	if len(configObj.ELBv2.IncludeRule.NamesRegExp) == 0 {
-		assert.Fail(t, "ConfigObj should contain ELBv2 regexes, %+v\n", configObj)
->>>>>>> 883a8b72
-	}
-
-	return
-}
-
-<<<<<<< HEAD
+	}
+
+	return
+}
+
 func TestConfigDynamoDB_ExcludeNames(t *testing.T) {
 	configFilePath := "./mocks/dynamodb_exclude_names.yaml"
-=======
-func TestConfigELBv2_ExcludeNames(t *testing.T) {
-	configFilePath := "./mocks/elbv2_exclude_names.yaml"
->>>>>>> 883a8b72
-	configObj, err := GetConfig(configFilePath)
-
-	require.NoError(t, err)
-
-	if reflect.DeepEqual(configObj, emptyConfig()) {
-		assert.Fail(t, "Config should not be empty, %+v\n", configObj)
-	}
-
-<<<<<<< HEAD
+	configObj, err := GetConfig(configFilePath)
+
+	require.NoError(t, err)
+
+	if reflect.DeepEqual(configObj, emptyConfig()) {
+		assert.Fail(t, "Config should not be empty, %+v\n", configObj)
+	}
+
 	if len(configObj.DynamoDB.ExcludeRule.NamesRegExp) == 0 {
 		assert.Fail(t, "ConfigObj should contain DynamoDB table name regexes, %+v\n", configObj)
-=======
-	if len(configObj.ELBv2.ExcludeRule.NamesRegExp) == 0 {
-		assert.Fail(t, "ConfigObj should contain ELBv2 regexes, %+v\n", configObj)
->>>>>>> 883a8b72
-	}
-
-	return
-}
-
-<<<<<<< HEAD
+	}
+
+	return
+}
+
 func TestConfigDynamoDB_FilterNames(t *testing.T) {
 	configFilePath := "./mocks/dynamodb_filter_names.yaml"
-=======
-func TestConfigELBv2_FilterNames(t *testing.T) {
-	configFilePath := "./mocks/elbv2_filter_names.yaml"
->>>>>>> 883a8b72
-	configObj, err := GetConfig(configFilePath)
-
-	require.NoError(t, err)
-
-	if reflect.DeepEqual(configObj, emptyConfig()) {
-		assert.Fail(t, "Config should not be empty, %+v\n", configObj)
-	}
-
-<<<<<<< HEAD
+	configObj, err := GetConfig(configFilePath)
+
+	require.NoError(t, err)
+
+	if reflect.DeepEqual(configObj, emptyConfig()) {
+		assert.Fail(t, "Config should not be empty, %+v\n", configObj)
+	}
+
 	if len(configObj.DynamoDB.IncludeRule.NamesRegExp) == 0 ||
 		len(configObj.DynamoDB.ExcludeRule.NamesRegExp) == 0 {
 		assert.Fail(t, "ConfigObj should contain DynamoDB table name regexes, %+v\n", configObj)
-=======
+	}
+
+	return
+}
+
+// ELBv2Tests
+
+func TestConfigELBv2_Empty(t *testing.T) {
+	configFilePath := "./mocks/elbv2_empty.yaml"
+	configObj, err := GetConfig(configFilePath)
+
+	require.NoError(t, err)
+
+	if !reflect.DeepEqual(configObj, emptyConfig()) {
+		assert.Fail(t, "Config should be empty, %+v\n", configObj.ELBv2)
+	}
+
+	return
+}
+
+func TestConfigELBv2_EmptyFilters(t *testing.T) {
+	configFilePath := "./mocks/elbv2_empty_filters.yaml"
+	configObj, err := GetConfig(configFilePath)
+
+	require.NoError(t, err)
+
+	if !reflect.DeepEqual(configObj, emptyConfig()) {
+		assert.Fail(t, "Config should be empty, %+v\n", configObj)
+	}
+
+	return
+}
+
+func TestConfigELBv2_EmptyRules(t *testing.T) {
+	configFilePath := "./mocks/elbv2_empty_rules.yaml"
+	configObj, err := GetConfig(configFilePath)
+
+	require.NoError(t, err)
+
+	if !reflect.DeepEqual(configObj, emptyConfig()) {
+		assert.Fail(t, "Config should be empty, %+v\n", configObj)
+	}
+
+	return
+}
+
+func TestConfigELBv2_IncludeNames(t *testing.T) {
+	configFilePath := "./mocks/elbv2_include_names.yaml"
+	configObj, err := GetConfig(configFilePath)
+
+	require.NoError(t, err)
+
+	if reflect.DeepEqual(configObj, emptyConfig()) {
+		assert.Fail(t, "Config should not be empty, %+v\n", configObj)
+	}
+
+	if len(configObj.ELBv2.IncludeRule.NamesRegExp) == 0 {
+		assert.Fail(t, "ConfigObj should contain ELBv2 regexes, %+v\n", configObj)
+	}
+
+	return
+}
+
+func TestConfigELBv2_ExcludeNames(t *testing.T) {
+	configFilePath := "./mocks/elbv2_exclude_names.yaml"
+	configObj, err := GetConfig(configFilePath)
+
+	require.NoError(t, err)
+
+	if reflect.DeepEqual(configObj, emptyConfig()) {
+		assert.Fail(t, "Config should not be empty, %+v\n", configObj)
+	}
+
+	if len(configObj.ELBv2.ExcludeRule.NamesRegExp) == 0 {
+		assert.Fail(t, "ConfigObj should contain ELBv2 regexes, %+v\n", configObj)
+	}
+
+	return
+}
+
+func TestConfigELBv2_FilterNames(t *testing.T) {
+	configFilePath := "./mocks/elbv2_filter_names.yaml"
+	configObj, err := GetConfig(configFilePath)
+
+	require.NoError(t, err)
+
+	if reflect.DeepEqual(configObj, emptyConfig()) {
+		assert.Fail(t, "Config should not be empty, %+v\n", configObj)
+	}
+
 	if len(configObj.ELBv2.IncludeRule.NamesRegExp) == 0 ||
 		len(configObj.ELBv2.ExcludeRule.NamesRegExp) == 0 {
 		assert.Fail(t, "ConfigObj should contain ELBv2 regexes, %+v\n", configObj)
->>>>>>> 883a8b72
 	}
 
 	return
